import { helpers } from '/vview/misc/helpers.js';
import * as Site from '/vview/sites/site.js';

import Discovery from '/vview/sites/pixiv/data-sources/discover-illusts.js';
import DiscoverUsers from '/vview/sites/pixiv/data-sources/discover-users.js';
import SimilarIllusts from '/vview/sites/pixiv/data-sources/similar-illusts.js';
import Rankings from '/vview/sites/pixiv/data-sources/rankings.js';
import Artist from '/vview/sites/pixiv/data-sources/artist.js';
import Illust from '/vview/sites/pixiv/data-sources/illust.js';
import FollowedUsers from '/vview/sites/pixiv/data-sources/followed-users.js';
import MangaPages from '/vview/sites/pixiv/data-sources/manga-pages.js';
import Series from '/vview/sites/pixiv/data-sources/series.js';
import SearchIllusts from '/vview/sites/pixiv/data-sources/search-illusts.js';
import NewPostsByFollowing from '/vview/sites/pixiv/data-sources/new-posts-by-following.js';
import NewPostsByEveryone from '/vview/sites/pixiv/data-sources/new-posts-by-everyone.js';
import RelatedFavorites from '/vview/sites/pixiv/data-sources/related-favorites.js';
import SearchUsers from '/vview/sites/pixiv/data-sources/search-users.js';
import CompletedRequests from '/vview/sites/pixiv/data-sources/completed-requests.js';
import EditedImages from '/vview/sites/pixiv/data-sources/edited-images.js';
import { Bookmarks, BookmarksMerged } from '/vview/sites/pixiv/data-sources/bookmarks.js';

let allDataSources = {
    Discovery,
    SimilarIllusts,
    DiscoverUsers,
    Rankings,
    Artist,
    Illust,
    MangaPages,
    Series,
    Bookmarks,
    BookmarksMerged,
    NewPostsByEveryone,
    NewPostsByFollowing,
    SearchIllusts,
    FollowedUsers,
    RelatedFavorites,
    SearchUsers,
    CompletedRequests,
    EditedImages,
};

export default class SitePixiv extends Site.Site
{
    async init()
    {
        helpers.html.setClass(document.body, "pixiv", true);

        // Pixiv scripts that use meta-global-data remove the element from the page after
        // it's parsed for some reason.  Try to get global info from document, and if it's
        // not there, re-fetch the page to get it.
        if(!this._loadGlobalInfoFromDocument(document))
        {
            if(!await this._loadGlobalDataAsync())
                return;
        }

        // Remove Pixiv's content from the page and move it into a dummy document.
        let html = document.createElement("document");
        if(!ppixiv.native)
        {
            helpers.html.moveChildren(document.head, html);
            helpers.html.moveChildren(document.body, html);
        }

        // Check that we found pixivTests.
        if(!ppixiv.native && ppixiv.pixivInfo?.pixivTests == null)
            console.log("pixivTests not available");

        // Set the .premium class on body if this is a premium account, to display features
        // that only work with premium.
        helpers.html.setClass(document.body, "premium", ppixiv.pixivInfo.premium);

        // These are used to hide buttons that the user has disabled.
        helpers.html.setClass(document.body, "hide-r18", !ppixiv.pixivInfo.include_r18);
        helpers.html.setClass(document.body, "hide-r18g", !ppixiv.pixivInfo.include_r18g);

        // See if the page has preload data.  This sometimes contains illust and user info
        // that the page will display, which lets us avoid making a separate API call for it.
        let preload = document.querySelector("#meta-preload-data");
        if(preload != null)
        {
            preload = JSON.parse(preload.getAttribute("content"));
            for(let preloadUserId in preload.user)
                ppixiv.userCache.addUserData(preload.user[preloadUserId]);
            for(let preloadMediaId in preload.illust)
                ppixiv.mediaCache.addPixivFullMediaInfo(preload.illust[preloadMediaId]);
        }

        return true;
    }

    // Load Pixiv's global info from doc.  This can be the document, or a copy of the
    // document that we fetched separately.  Return true on success.
    _loadGlobalInfoFromDocument(doc)
    {
        // When running locally, just load stub data, since this isn't used.
        if(ppixiv.native)
        {
            this._initGlobalData({
                csrfToken: "no token",
                userId: "no id" ,
                premium: true,
                mutes: [],
                contentMode: 2,
            });
    
            return true;
        }

        // Stop if we already have this.
        if(ppixiv.pixivInfo)
            return true;

        // #meta-pixiv-tests seems to contain info about features/misfeatures that are only enabled
        // on some users.  Grab this if it's available, so we can tell if recaptcha_follow_user is
        // enabled for this user.  This can also come from script#__NEXT_DATA__ below.
        let pixivTests = null;
        let pixivTestsElement = doc.querySelector("#meta-pixiv-tests");
        if(pixivTestsElement)
            pixivTests = JSON.parse(pixivTestsElement.getAttribute("content"));

        if(ppixiv.mobile)
        {
            // On mobile we can get most of this from meta#init-config.  However, it doesn't include
            // mutes, and we'd still need to wait for a /touch/ajax/user/self/status API call to get those.
            // Since it doesn't actually save us from having to wait for an API call, we just let it
            // use the regular fallback.
            let initConfig = document.querySelector("meta#init-config");
            if(initConfig)
            {
                let config = JSON.parse(initConfig.getAttribute("content"));
                this._initGlobalData({
                    pixivTests,
                    csrfToken: config["pixiv.context.postKey"],
                    userId: config["pixiv.user.id"], 
                    premium: config["pixiv.user.premium"] == "1",
                    mutes: null, // mutes missing on mobile
                    contentMode: config["pixiv.user.x_restrict"],
                    recaptchaKey: config["pixiv.context.recaptchaEnterpriseScoreSiteKey"],

                    // We'd also need to make a user/self/status call to get this.  This is only used to
                    // show or hide the search filter and the actual filtering happens server-side, so
                    // for now we don't bother.
                    hideAiWorks: false,
                });

                return true;
            }
        }

        // The site uses two different formats for user data.
        let globalData = doc.querySelector("#meta-global-data");
        if(globalData != null)
        {
            globalData = JSON.parse(globalData.getAttribute("content"));

            if(globalData == null || globalData.userData == null)
                return false;

            this._initGlobalData({
                csrfToken: globalData.token,
                userId: globalData.userData.id,
                premium: globalData.userData.premium,
                mutes: globalData.mute,
                hideAiWorks: globalData.userData.hideAiWorks,
                contentMode: globalData.userData.xRestrict,
                pixivTests,
                recaptchaKey: globalData?.miscData?.grecaptcha?.recaptchaEnterpriseScoreSiteKey,
            });
            return true;
        }

        // The other format:
        let nextData = doc.querySelector("script#__NEXT_DATA__");
        if(nextData == null)
            return false;

<<<<<<< HEAD
        const userData = globalData.userData ?? globalData.gaUserData

        // Discard this if it doesn't have login info.
        if(userData == null)
=======
        nextData = JSON.parse(nextData.innerText);
        globalData = nextData.props.pageProps;
        if(globalData == null || globalData.gaUserData == null)
>>>>>>> 86c765cd
            return false;

        let state = JSON.parse(globalData.serverSerializedPreloadedState);

        // Convert the mutes lists to the same format the other interface uses.
        let mutes = [];
        for(let { value } of state.mute.tags)
            mutes.push({type: 0, value});
        for(let { value } of state.mute.userIds)
            mutes.push({type: 1, value});

        this._initGlobalData({
<<<<<<< HEAD
            csrfToken: globalData.token,
            userId: userData.id,
            premium: userData.premium,
            mutes: globalData.mute,
            hideAiWorks: userData.hideAiWorks,
            contentMode: userData.xRestrict,
            pixivTests,
            recaptchaKey: globalData?.miscData?.grecaptcha?.recaptchaEnterpriseScoreSiteKey,
=======
            csrfToken: state.api.token,
            userId: state.userData.self.id,
            premium: state.userData.self.premium,
            mutes,
            hideAiWorks: state.userData.self.hideAiWorks,
            contentMode: state.userData.self.xRestrict,
            pixivTests: state.test.ab,
            recaptchaKey: state.misc.grecaptcha.recaptchaEnterpriseScoreSiteKey,
>>>>>>> 86c765cd
        });

        return true;
    }

    // This is called if we're on a page that didn't give us init data.  We'll load it from
    // a page that does.
    async _loadGlobalDataAsync()
    {
        console.assert(!ppixiv.native);

        console.log("Reloading page to get init data");

        // Use the requests page to get init data.  This is handy since it works even if the
        // site thinks we're mobile, so it still works if we're testing with DevTools set to
        // mobile mode.
        let result = await helpers.pixivRequest.fetchDocument("/request");

        console.log("Finished loading init data");
        if(this._loadGlobalInfoFromDocument(result))
            return true;

        // The user is probably not logged in.  If this happens on this code path, we
        // can't restore the page.
        //
        // window.ppixivShowLoggedOut is set by app-startup to let us share cooldown
        // logic.
        console.log("Couldn't find context data.  Are we logged in?");
        window.ppixivShowLoggedOut(true);

        // Redirect to no-ppixiv, to reload the page disabled so we don't leave the user
        // on a blank page.  If this is a page where Pixiv itself requires a login (which
        // is most of them), the initial page request will redirect to the login page before
        // we launch, but we can get here for a few pages.
        let disabledUrl = new URL(document.location);
        if(disabledUrl.hash != "#no-ppixiv")
        {
            disabledUrl.hash = "#no-ppixiv";
            document.location = disabledUrl.toString();

            // Make sure we reload after changing this.
            document.location.reload();
        }

        return false;
    }

    _initGlobalData({
        userId,
        csrfToken,
        premium,
        mutes,
        hideAiWorks=false,
        contentMode,
        pixivTests={},
        recaptchaKey=null,
    }={})
    {
        if(mutes)
        {
            let pixivMutedTags = [];
            let pixivMutedUserIds = [];
            for(let mute of mutes)
            {
                if(mute.type == 0)
                    pixivMutedTags.push(mute.value);
                else if(mute.type == 1)
                    pixivMutedUserIds.push(mute.value);
            }
            ppixiv.muting.setMutes({pixivMutedTags, pixivMutedUserIds});
        }
        else
        {
            // This page doesn't tell us the user's mutes.  Load from cache if possible, and request
            // the mute list from the server.  This normally only happens on mobile.
            console.assert(ppixiv.mobile);
            ppixiv.muting.loadCachedMutes();
            ppixiv.muting.fetchMutes();
        }

        ppixiv.pixivInfo = {
            userId,
            include_r18: contentMode >= 1,
            include_r18g: contentMode >= 2,
            premium,
            hideAiWorks,
            pixivTests,
            recaptchaKey,
        };

        // Give pixivRequest the CSRF token and user ID.
        helpers.pixivRequest.setPixivRequestInfo({csrfToken, userId});
    };

    async setInitialUrl()
    {
        let args = helpers.args.location;

        // If we're active but we're on a page that isn't directly supported, redirect to
        // a supported page.  This should be synced with Startup.refresh_disabled_ui.
        if(this.getDataSourceForUrl(ppixiv.plocation) == null)
            args = new helpers.args("/bookmark_new_illust.php#ppixiv");

        // If the URL hash doesn't start with #ppixiv, the page was loaded with the base Pixiv
        // URL, and we're active by default.  Add #ppixiv to the URL.  If we don't do this, we'll
        // still work, but none of the URLs we create will have #ppixiv, so we won't handle navigation
        // directly and the page will reload on every click.  Do this before we create any of our
        // UI, so our links inherit the hash.
        if(!helpers.args.isPPixivUrl(args.url))
            args.hash = "#ppixiv";

        helpers.navigate(args, { addToHistory: false, cause: "initial" });
    }

    getDataSourceForUrl(url)
    {
        url = new URL(url);
        url = helpers.pixiv.getUrlWithoutLanguage(url);
        let args = new helpers.args(url);

        args = new helpers.args(url);
        let parts = url.pathname.split("/");
        let firstPathSegment = parts[1];

        if(firstPathSegment == "artworks")
        {
            if(args.hash.get("manga"))
                return allDataSources.MangaPages;
            else
                return allDataSources.Illust;
        }
        else if(firstPathSegment == "user" && parts[3] == "series")
            return allDataSources.Series;
        else if(firstPathSegment == "users")
        {
            // This is one of:
            //
            // /users/12345
            // /users/12345/artworks
            // /users/12345/illustrations
            // /users/12345/manga
            // /users/12345/bookmarks
            // /users/12345/following
            //
            // All of these except for bookmarks are handled by allDataSources.Artist.
            let mode = helpers.strings.getPathPart(url, 2);
            if(mode == "following")
                return allDataSources.FollowedUsers;

            if(mode != "bookmarks")
                return allDataSources.Artist;

            // If show-all=0 isn't in the hash, and we're not viewing someone else's bookmarks,
            // we're viewing all bookmarks, so use allDataSources.BookmarksMerged.  Otherwise,
            // use allDataSources.bookmarks.
            let userId = helpers.strings.getPathPart(url, 1);
            if(userId == null)
                userId = ppixiv.pixivInfo.userId;
            let viewingOwnBookmarks = userId == ppixiv.pixivInfo.userId;
            let bothPublicAndPrivate = viewingOwnBookmarks && args.hash.get("show-all") != "0";
            return bothPublicAndPrivate? allDataSources.BookmarksMerged:allDataSources.Bookmarks;

        }
        else if(url.pathname == "/new_illust.php" || url.pathname == "/new_illust_r18.php")
            return allDataSources.NewPostsByEveryone;
        else if(url.pathname == "/bookmark_new_illust.php" || url.pathname == "/bookmark_new_illust_r18.php")
            return allDataSources.NewPostsByFollowing;
        else if(firstPathSegment == "tags")
            return allDataSources.SearchIllusts;
        else if(url.pathname == "/discovery")
            return allDataSources.Discovery;
        else if(url.pathname == "/discovery/users")
            return allDataSources.DiscoverUsers;
        else if(url.pathname == "/bookmark_detail.php")
        {
            // If we've added "recommendations" to the hash info, this was a recommendations link.
            if(args.hash.get("recommendations"))
                return allDataSources.SimilarIllusts;
            else
                return allDataSources.RelatedFavorites;
        }
        else if(url.pathname == "/ranking.php")
            return allDataSources.Rankings;
        else if(url.pathname == "/search_user.php")
            return allDataSources.SearchUsers;
        else if(url.pathname.startsWith("/request/complete"))
            return allDataSources.CompletedRequests;
        else if(firstPathSegment == "")
        {
            // Data sources that don't have a corresponding Pixiv page:
            if(args.hashPath == "/edits")
                return allDataSources.EditedImages;
            else
                return null;
        }
        else
            return null;
    }
}<|MERGE_RESOLUTION|>--- conflicted
+++ resolved
@@ -176,16 +176,9 @@
         if(nextData == null)
             return false;
 
-<<<<<<< HEAD
-        const userData = globalData.userData ?? globalData.gaUserData
-
-        // Discard this if it doesn't have login info.
-        if(userData == null)
-=======
         nextData = JSON.parse(nextData.innerText);
         globalData = nextData.props.pageProps;
         if(globalData == null || globalData.gaUserData == null)
->>>>>>> 86c765cd
             return false;
 
         let state = JSON.parse(globalData.serverSerializedPreloadedState);
@@ -198,16 +191,6 @@
             mutes.push({type: 1, value});
 
         this._initGlobalData({
-<<<<<<< HEAD
-            csrfToken: globalData.token,
-            userId: userData.id,
-            premium: userData.premium,
-            mutes: globalData.mute,
-            hideAiWorks: userData.hideAiWorks,
-            contentMode: userData.xRestrict,
-            pixivTests,
-            recaptchaKey: globalData?.miscData?.grecaptcha?.recaptchaEnterpriseScoreSiteKey,
-=======
             csrfToken: state.api.token,
             userId: state.userData.self.id,
             premium: state.userData.self.premium,
@@ -216,7 +199,6 @@
             contentMode: state.userData.self.xRestrict,
             pixivTests: state.test.ab,
             recaptchaKey: state.misc.grecaptcha.recaptchaEnterpriseScoreSiteKey,
->>>>>>> 86c765cd
         });
 
         return true;
